# -*- mode: conf-unix; -*-

# NOTE The values in this file get interpreted by pydantic
# BaseSettings as JSON formatted data. This is why, for example,
# booleans use true and false rather than Python's True or False.

# NOTE Remember to quote strings that have characters that need to be
# otherwise escaped. For example:
# foo=This is ok without quotes
# bar="This wouldn't be ok without quotes"

# Used in Dockerfile to get wkhtmltox
WKHTMLTOX_LOC=https://github.com/wkhtmltopdf/packaging/releases/download/0.12.6-1/wkhtmltox_0.12.6-1.buster_amd64.deb

# Location where the api finds translations.json
TRANSLATIONS_JSON_LOCATION=http://bibleineverylanguage.org/wp-content/themes/bb-theme-child/data/translations.json
LOGGING_CONFIG=src/document/logging_config.yaml

# Container facing port for Uvicorn Python server.
API_LOCAL_PORT=5005
# Network facing port that API_LOCAL_PORT maps to.
API_REMOTE_PORT=80

# NOTE Not currently used. For future use in case we waant to have a
# routing prefix in front of all endpoints for API versioning.
# Get API prefix. Useful to have a prefix for versioning of the API.
API_ROOT="/api/v1"

# Return the message to the API client to show to user on successful
# generation of PDF.
SUCCESS_MESSAGE="Success! Please retrieve your generated document using a GET REST request to /pdf/{document_request_key} where document_request_key is the finished_document_request_key in this payload."

# Return the message to show to user on failure generating PDF.
FAILURE_MESSAGE="The document request could not be fulfilled either because the resources requested are not available either currently or at all or because the system does not yet support the resources requested."

# Sending emails if off by default due to automated testing, turn it
# on for production use
SEND_EMAIL=false
FROM_EMAIL_ADDRESS=fake@example.com
SMTP_PASSWORD=realpasswordgoeshere
# TO_EMAIL is only used in test runs
TO_EMAIL_ADDRESS=fake@exmaple.com
EMAIL_SEND_SUBJECT=The BIEL PDF you requested is attached
SMTP_HOST=smtp.example.com
SMTP_PORT=587

# We are running in the container. This is used by the system to
# determine the location of the working and output directories.
IN_CONTAINER=true
# The port to pass to gunicorn via ./backend/gunicorn.conf.py
PORT=5005
# If true, run pytest test suite during docker build of backend container to verify correctness and
# to generate assets which preheat cache. Note that it takes about 30
# minutes for the test suite to conclude, hence it is set to false by
# default.
RUN_TESTS=false
# Control caching of resource assets to save on network traffic
ENABLE_ASSET_CACHING=true
# Caching window of time in which cloned or downloaded resource asset
# files on disk are considered fresh rather than reacqiring them. In hours.
ASSET_CACHING_PERIOD=72

# Just samples, you need to set these (remember: JSON formatted)
<<<<<<< HEAD
BACKEND_CORS_ORIGINS='["http://localhost", "http://localhost:8000"]'
=======
BACKEND_CORS_ORIGINS='["http://localhost", "http://localhost:8080"]'

# Currently unused
# PYTHONDONTWRITEBYTECODE=1 # Incompatible with optimization in production.
# PYTHONUNBUFFERED=1  # Not sure we want this.
# PYTHONOPTIMIZE=1 # In particular, this would, for one thing, turn
# off icontract checks for production:
# https://icontract.readthedocs.io/en/latest/usage.html#toggling-contracts.
# Not something I necessarily want to do unless things are reeeaaally
# slow.

#local image tag for local dev with prod image
IMAGE_TAG=local
>>>>>>> 4478e55e
<|MERGE_RESOLUTION|>--- conflicted
+++ resolved
@@ -61,20 +61,6 @@
 ASSET_CACHING_PERIOD=72
 
 # Just samples, you need to set these (remember: JSON formatted)
-<<<<<<< HEAD
 BACKEND_CORS_ORIGINS='["http://localhost", "http://localhost:8000"]'
-=======
-BACKEND_CORS_ORIGINS='["http://localhost", "http://localhost:8080"]'
 
-# Currently unused
-# PYTHONDONTWRITEBYTECODE=1 # Incompatible with optimization in production.
-# PYTHONUNBUFFERED=1  # Not sure we want this.
-# PYTHONOPTIMIZE=1 # In particular, this would, for one thing, turn
-# off icontract checks for production:
-# https://icontract.readthedocs.io/en/latest/usage.html#toggling-contracts.
-# Not something I necessarily want to do unless things are reeeaaally
-# slow.
-
-#local image tag for local dev with prod image
 IMAGE_TAG=local
->>>>>>> 4478e55e
