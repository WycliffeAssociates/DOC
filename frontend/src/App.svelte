<script lang="ts">
  import { onMount } from 'svelte'
  import type { AssemblyStrategy } from './types'
  import LoadingIndicator from './components/LoadingIndicator.svelte'
  import AssemblyStrategyComponent from './components/AssemblyStrategy.svelte'
  import Button, { Label } from '@smui/button'
  import Autocomplete from '@smui-extra/autocomplete'
  // import { Text } from '@smui/list'
  // import CircularProgress from '@smui/circular-progress'
  import Checkbox from '@smui/checkbox'
  import FormField from '@smui/form-field'
  import Switch from '@smui/switch'
  import LayoutGrid, { Cell } from '@smui/layout-grid'

  import otBooks from './data/ot_books'

  // Wizard components
  // https://github.com/MirrorBytes/MultiStep/tree/main/step-4/src/components
  // FIXME If I use other form elements than select and input then I
  // will need to add such a component import here (and create it).
  // import Form from './components/Form.svelte'
  // import Step from './components/Step.svelte'
  // import Input from './components/Input.svelte'
  // import Select from './components/Select.svelte'

  let API_ROOT_URL: string = <string>import.meta.env.VITE_BACKEND_API_URL
  console.log('API_ROOT_URL: ', API_ROOT_URL)

  function isEmpty(value: string | null | undefined): boolean {
    return value === undefined || value === null || value.trim()?.length === 0
  }

  const LANGUAGE_BOOK_ORDER: string = 'lbo'

  let email: string | null = null
  let assemblyStrategy: AssemblyStrategy | null
<<<<<<< HEAD
  let layoutForPrint: boolean | null = true
  let generatePdf: boolean | null
  let generateEpub: boolean | null
  let generateDocx: boolean | null
  let lang0Code: string = ''
=======
  let assemblyStrategyKind: string = LANGUAGE_BOOK_ORDER // Default to language book order since the UI is defaulted to print
  let layoutForPrint: boolean = true
  let generatePdf: boolean = false
  let generateEpub: boolean = false
  let generateDocx: boolean = false
  let lang0NameAndCode: string = ''
>>>>>>> 54c6e71c
  let lang0ResourceTypes: string[] = []
  let lang0ResourceCodes: string[] = []
  let lang1NameAndCode: string = ''
  let lang1ResourceTypes: string[] = []
  let lang1ResourceCodes: string[] = []
  /* let lang2Code: string = '' */
  /* let lang2ResourceTypes: string[] = [] */
  /* let lang2ResourceCodes: string[] = [] */

  // Button will toggle this value
  let showAnotherLang: boolean = false
  function handleAddLang() {
    showAnotherLang = true
  }
  /* let showAnotherLang2: boolean = false */
  /* function handleAddLang2() { */
  /*   showAnotherLang2 = true */
  /* } */

  onMount(() => {
    reset()
  })

  const LANGUAGE_CODES_AND_NAMES: string = '/language_codes_and_names'
  const RESOURCE_TYPES_AND_NAMES_FOR_LANG: string = '/resource_types_and_names_for_lang/'
  const RESOURCE_CODES_FOR_LANG: string = '/resource_codes_for_lang/'

  // Language 0

  async function getLang0CodesAndNames(): Promise<string[]> {
    const response = await fetch(API_ROOT_URL + LANGUAGE_CODES_AND_NAMES)
    const json = await response.json()
    if (response.ok) {
      return <string[]>json
    } else {
      throw new Error(json)
    }
  }

  async function getLang0ResourceTypesAndNames(langCode: string): Promise<string[]> {
    const response = await fetch(
      API_ROOT_URL + RESOURCE_TYPES_AND_NAMES_FOR_LANG + langCode
    )
    const json = await response.json()
    if (response.ok) {
      return <string[]>json
    } else {
      throw new Error(json)
    }
  }

  async function getLang0ResourceCodes(langCode: string): Promise<string[]> {
    const response = await fetch(API_ROOT_URL + RESOURCE_CODES_FOR_LANG + langCode)
    const json = await response.json()
    if (response.ok) {
      return <string[]>json
    } else {
      throw new Error(json)
    }
  }

  // Language 1

  async function getLang1CodesAndNames(): Promise<string[]> {
    const response = await fetch(API_ROOT_URL + LANGUAGE_CODES_AND_NAMES)
    const json = await response.json()
    if (response.ok) {
      return <string[]>json
    } else {
      throw new Error(json)
    }
  }

  async function getLang1ResourceTypesAndNames(langCode: string): Promise<string[]> {
    const response = await fetch(
      API_ROOT_URL + RESOURCE_TYPES_AND_NAMES_FOR_LANG + langCode
    )
    const json = await response.json()
    if (response.ok) {
      return <string[]>json
    } else {
      throw new Error(json)
    }
  }

  async function getLang1ResourceCodes(langCode: string): Promise<string[]> {
    const response = await fetch(API_ROOT_URL + RESOURCE_CODES_FOR_LANG + langCode)
    const json = await response.json()
    if (response.ok) {
      return <string[]>json
    } else {
      throw new Error(json)
    }
  }

  let document_request_key: string = ''

  function reset() {
    assemblyStrategyKind = LANGUAGE_BOOK_ORDER
    // Be careful to set email to null as API expects a null rather
    // than empty string if email is not provided by user.
    email = null
    layoutForPrint = true
<<<<<<< HEAD
    generatePdf = null
    generateEpub = null
    generateDocx = null
    lang0Code = ''
=======
    generatePdf = false
    generateEpub = false
    generateDocx = false
    lang0NameAndCode = ''
>>>>>>> 54c6e71c
    lang0ResourceTypes = []
    lang0ResourceCodes = []
    lang1NameAndCode = ''
    lang1ResourceTypes = []
    lang1ResourceCodes = []
    /* lang2Code = '' */
    /* lang2ResourceTypes = [] */
    /* lang2ResourceCodes = [] */
    hideWaitMessage()
    hideErrorMessage()
    hideLinksMessage()
    document_request_key = ''
    showAnotherLang = false
    /* showAnotherLang2 = false */
    document.getElementById('lang')?.focus()
  }

  // Submit button will toggle this value
  let waitMessage: boolean
  $: waitMessage = false
  function hideWaitMessage() {
    waitMessage = false
  }
  function showWaitMessage() {
    waitMessage = true
  }
  // Error will toggle this value
  let errorMessage: boolean
  $: errorMessage = false
  // let errorMessageDetails: string | null
  // $: errorMessageDetails = null
  function hideErrorMessage() {
    errorMessage = false
  }
  function showErrorMessage() {
    errorMessage = true
  }
  let linksMessage: boolean
  $: linksMessage = false
  function showLinksMessage() {
    linksMessage = true
  }
  function hideLinksMessage() {
    linksMessage = false
  }

  const langCodeRegex = /.*\(language code: (.*?)\)/

  /**
   * Extract the language code from the menu option selected.
   * Presupposes that menu options are in the following format:
   * 'English (language code: en)'
   **/
  function extractLanguageCode(languageString: string): string {
    let matchStrings = languageString.match(langCodeRegex)
    if (matchStrings) {
      return matchStrings[1]
    } else {
      throw new Error('Invalid menu selection chosen') // This won't happen, but make tsc happy
    }
  }

  function submit() {
    let rr = []
    // Create resource_requests for lang0
    for (let resourceCode of lang0ResourceCodes) {
      for (let resourceType of lang0ResourceTypes) {
        rr.push({
          lang_code: extractLanguageCode(lang0NameAndCode),
          resource_type: resourceType,
          resource_code: resourceCode
        })
      }
    }
    // Create resource_requests for lang1
    for (let resourceCode of lang1ResourceCodes) {
      for (let resourceType of lang1ResourceTypes) {
        rr.push({
          lang_code: extractLanguageCode(lang1NameAndCode),
          resource_type: resourceType,
          resource_code: resourceCode
        })
      }
    }
    // Create resource_requests for lang2
    /* for (let resourceCode of <string[]>lang2ResourceCodes) { */
    /*   for (let resourceType of <string[]>lang2ResourceTypes) { */
    /*     rr.push({ */
    /*       lang_code: lang2Code, */
    /*       resource_type: resourceType, */
    /*       resource_code: resourceCode */
    /*     }) */
    /*   } */
    /* } */

    console.log('email: ', email)
    if (layoutForPrint) {
      layoutForPrint = true
    } else {
      layoutForPrint = false
    }
    if (generatePdf) {
      generatePdf = true
    } else {
      generatePdf = false
    }
    if (generateEpub) {
      generateEpub = true
    } else {
      generateEpub = false
    }
    if (generateDocx) {
      generateDocx = true
    } else {
      generateDocx = false
    }

    // Create the JSON structure to POST.
    // let documentRequest: DocumentRequest = {
    let documentRequest = {
      // FIXME Test that email_address is handled correctly with respect to null
      email_address: email?.trim(), // !isEmpty(email) ? email.trim() : null,
      // email_address: !isEmpty(email) ? email.trim() : null,
      assembly_strategy_kind: assemblyStrategyKind,
      // assembly_layout_kind: undefined,
      layout_for_print: layoutForPrint,
      generate_pdf: generatePdf,
      generate_epub: generateEpub,
      generate_docx: generateDocx,
      resource_requests: rr
    }
    console.log('document request: ', JSON.stringify(documentRequest, null, 2))
    if (errorMessage) {
      hideErrorMessage()
    }
    showWaitMessage()
    hideLinksMessage()
    // POST the formValues to the API
    fetch(API_ROOT_URL + '/documents', {
      method: 'POST',
      headers: { 'Content-Type': 'application/json' },
      body: JSON.stringify(documentRequest)
    })
      .then(response => {
        console.log('response.ok: ', response.ok)
        if (response.ok) {
          return response.json()
        } else {
          return Promise.reject('Request failed error')
        }
      })
      .then(data => {
        console.log('data: ', data)
        document_request_key = data['finished_document_request_key']
        hideErrorMessage()
        hideWaitMessage()
        showLinksMessage()
      })
      .catch(err => {
        console.error('error: ', err)
        hideWaitMessage()
        // Currently we don't display this error to the user, but we could
        // display it alongside the canned generic error message.
        // errorMessageDetails = JSON.stringify(err)
        showErrorMessage()
        hideLinksMessage()
      })
  }
</script>

<main>
  <div class="forms">
    <div>
      <h2>{import.meta.env.VITE_TOP_H2_HEADER}</h2>

      <form on:submit|preventDefault={submit}>
        <div>
          {#await getLang0CodesAndNames()}
            <LoadingIndicator />
          {:then data}
            <Autocomplete
              options={data.map(function (element) {
                return element[1]
              })}
              bind:value={lang0NameAndCode}
              showMenuWithNoInput={false}
              label={import.meta.env.VITE_LANG_0_HEADER}
            />
          {:catch error}
            <p class="error">{error.message}</p>
          {/await}
        </div>
        {#if !isEmpty(lang0NameAndCode)}
          {@const lang0Code = extractLanguageCode(lang0NameAndCode)}
          <div>
            {#await getLang0ResourceTypesAndNames(lang0Code)}
              <LoadingIndicator />
            {:then data}
              <h3>{import.meta.env.VITE_LANG_0_RESOURCE_TYPES_HEADER}</h3>
              {#each data as resourceType}
                <FormField align="end">
                  <Checkbox
                    bind:group={lang0ResourceTypes}
                    bind:value={resourceType[0]}
                  />
                  <span slot="label">{resourceType[1]}</span>
                </FormField>
                <br />
              {/each}
            {:catch error}
              <p class="error">{error.message}</p>
            {/await}
          </div>
        {/if}

        {#if !isEmpty(lang0NameAndCode) && lang0ResourceTypes?.length > 0}
          {@const lang0Code = extractLanguageCode(lang0NameAndCode)}
          <div>
            {#await getLang0ResourceCodes(lang0Code)}
              <LoadingIndicator />
            {:then data}
              {@const otBooksInLang0 = data.filter(function (element) {
                return otBooks.includes(element[0])
              })}
              {@const ntBooksInLang0 = data.filter(function (element) {
                return !otBooks.includes(element[0])
              })}
              <h3>{import.meta.env.VITE_LANG_0_RESOURCE_CODES_HEADER}</h3>
              <LayoutGrid>
                <Cell>
                  <h3>Old Testament</h3>
                  {#each otBooksInLang0 as resourceCodeAndName}
                    <div class="book-cell">
                      <FormField align="end">
                        <Checkbox
                          bind:group={lang0ResourceCodes}
                          bind:value={resourceCodeAndName[0]}
                        />
                        <span slot="label">{resourceCodeAndName[1]}</span>
                      </FormField>
                    </div>
                  {/each}
                </Cell>
                <Cell>
                  <h3>New Testament</h3>
                  {#each ntBooksInLang0 as resourceCodeAndName}
                    <div class="book-cell">
                      <FormField align="end">
                        <Checkbox
                          bind:group={lang0ResourceCodes}
                          bind:value={resourceCodeAndName[0]}
                        />
                        <span slot="label">{resourceCodeAndName[1]}</span>
                      </FormField>
                    </div>
                  {/each}
                </Cell>
              </LayoutGrid>
            {:catch error}
              <p class="error">{error.message}</p>
            {/await}
          </div>
        {/if}

        {#if !isEmpty(lang0NameAndCode) && lang0ResourceTypes?.length > 0 && lang0ResourceCodes?.length > 0}
          <button disabled={showAnotherLang} on:click|preventDefault={handleAddLang}
            >{import.meta.env.VITE_ADD_ANOTHER_LANGUAGE_BUTTON_TXT}</button
          >
        {/if}
        {#if showAnotherLang}
          <div>
            <h3>{import.meta.env.VITE_LANG_1_HEADER}</h3>
            {#await getLang1CodesAndNames()}
              <LoadingIndicator />
            {:then data}
              <Autocomplete
                options={data.map(function (element) {
                  return element[1]
                })}
                bind:value={lang1NameAndCode}
                showMenuWithNoInput={false}
                label={import.meta.env.VITE_LANG_1_HEADER}
              />
            {:catch error}
              <p class="error">{error.message}</p>
            {/await}
          </div>
        {/if}
        {#if !isEmpty(lang1NameAndCode)}
          {@const lang1Code = extractLanguageCode(lang1NameAndCode)}
          <div>
            {#await getLang1ResourceTypesAndNames(lang1Code)}
              <LoadingIndicator />
            {:then data}
              <h3>{import.meta.env.VITE_LANG_1_RESOURCE_TYPES_HEADER}</h3>
              {#each data as resourceType}
                <div>
                  <FormField align="end">
                    <Checkbox
                      bind:group={lang1ResourceTypes}
                      bind:value={resourceType[0]}
                    />
                    <span slot="label">{resourceType[1]}</span>
                  </FormField>
                </div>
              {/each}
            {:catch error}
              <p class="error">{error.message}</p>
            {/await}
          </div>
        {/if}
        {#if !isEmpty(lang1NameAndCode) && lang1ResourceTypes?.length > 0}
          {@const lang1Code = extractLanguageCode(lang1NameAndCode)}
          <div>
            {#await getLang1ResourceCodes(lang1Code)}
              <LoadingIndicator />
            {:then data}
              {@const otBooksInLang1 = data.filter(function (element) {
                return otBooks.includes(element[0])
              })}
              {@const ntBooksInLang1 = data.filter(function (element) {
                return !otBooks.includes(element[0])
              })}
              <h3>{import.meta.env.VITE_LANG_1_RESOURCE_CODES_HEADER}</h3>
<<<<<<< HEAD
              {#each data as resourceCodeAndName}
                <label>
                  <input
                    type="checkbox"
                    bind:group={lang1ResourceCodes}
                    name="lang1ResourceCodes"
                    value={resourceCodeAndName[0]}
                  />
                  {resourceCodeAndName[1]}
                </label>
              {/each}
            {:catch error}
              <p class="error">{error.message}</p>
            {/await}
          </div>
        {/if}
        <!-- {#if !isEmpty(lang1Code) && lang1ResourceTypes?.length > 0 && lang1ResourceCodes?.length > 0}
          <button disabled={showAnotherLang2} on:click|preventDefault={handleAddLang2}
            >{import.meta.env.VITE_ADD_ANOTHER_LANGUAGE_BUTTON_TXT}</button
          >
        {/if} -->
        <!-- {#if showAnotherLang2}
          <div>
            <h3>{import.meta.env.VITE_LANG_2_HEADER}</h3>
            {#await getLang2CodesAndNames()}
              <LoadingIndicator />
            {:then data}
              <select bind:value={lang2Code} name="lang2">
                {#each data as value}
                  <option value={value[0]}>{value[1]}</option>
                {/each}
              </select>
=======
              <LayoutGrid>
                <Cell>
                  <h3>Old Testament</h3>
                  {#each otBooksInLang1 as resourceCodeAndName}
                    <div class="book-cell">
                      <FormField align="end">
                        <Checkbox
                          bind:group={lang1ResourceCodes}
                          bind:value={resourceCodeAndName[0]}
                        />
                        <span slot="label">{resourceCodeAndName[1]}</span>
                      </FormField>
                    </div>
                  {/each}
                </Cell>
                <Cell>
                  <h3>New Testament</h3>
                  {#each ntBooksInLang1 as resourceCodeAndName}
                    <div class="book-cell">
                      <FormField align="end">
                        <Checkbox
                          bind:group={lang1ResourceCodes}
                          bind:value={resourceCodeAndName[0]}
                        />
                        <span slot="label">{resourceCodeAndName[1]}</span>
                      </FormField>
                    </div>
                  {/each}
                </Cell>
              </LayoutGrid>
>>>>>>> 54c6e71c
            {:catch error}
              <p class="error">{error.message}</p>
            {/await}
          </div>
        {/if}
        <div>
          <FormField align="end">
            <Switch bind:checked={layoutForPrint} />
            <span slot="label">{import.meta.env.VITE_LAYOUT_FOR_PRINT_LABEL}</span>
          </FormField>
        </div>
        <div
          class:assembly-strategy-invisible={lang1ResourceCodes === undefined ||
            lang1ResourceCodes.length == 0 ||
            layoutForPrint}
        >
          <AssemblyStrategyComponent bind:assemblyStrategy />
        </div>
        <div>
          <FormField align="end">
            <Switch bind:checked={generatePdf} />
            <span slot="label">{import.meta.env.VITE_PDF_LABEL}</span>
          </FormField>
        </div>
        <div>
          <FormField align="end">
            <Switch bind:checked={generateEpub} />
            <span slot="label">{import.meta.env.VITE_EPUB_LABEL}</span>
          </FormField>
        </div>
        <div>
          <FormField align="end">
            <Switch bind:checked={generateDocx} />
            <span slot="label">{import.meta.env.VITE_DOCX_LABEL}</span>
          </FormField>
        </div>

        <div class="fields">
          <label for="email">{import.meta.env.VITE_EMAIL_LABEL}</label>
          <input type="text" name="email" id="email" bind:value={email} />
        </div>
        <div style="margin-top:3em">
<<<<<<< HEAD
          <button type="submit" class="submit-button">submit</button>
          <button on:click|preventDefault={reset} class="reset-button">reset</button>
=======
          <Button
            color="secondary"
            on:click={submit}
            variant="unelevated"
            class="submit-button"
          >
            <Label>Generate document</Label>
          </Button>
          <Button
            color="secondary"
            on:click={reset}
            variant="unelevated"
            class="reset-button"
          >
            <Label>Reset</Label>
          </Button>
>>>>>>> 54c6e71c
        </div>
      </form>

      {#if waitMessage}
        <div class="wait-message">
          <p>{import.meta.env.VITE_WAIT_MSG}</p>
        </div>
      {/if}
      {#if errorMessage}
        <div class="error-message">
          <p>{import.meta.env.VITE_ERROR_MSG}</p>
        </div>
      {/if}
      {#if document_request_key.length > 0 && linksMessage}
        <div class="finished-document-url">
          <p>
            {import.meta.env.VITE_HTML_DOCUMENT_READY_MSG_PART1}
            <a href="{API_ROOT_URL}/html/{document_request_key}" target="_blank"
              >{import.meta.env.VITE_HTML_DOCUMENT_READY_LINK_TXT}</a
            >
            {import.meta.env.VITE_HTML_DOCUMENT_READY_MSG_PART2}
          </p>
          {#if generateEpub}
            <p>
              {import.meta.env.VITE_EPUB_DOCUMENT_READY_MSG_PART1}
              <a href="{API_ROOT_URL}/epub/{document_request_key}"
                >{import.meta.env.VITE_EPUB_DOCUMENT_READY_LINK_TXT}</a
              >
              {import.meta.env.VITE_EPUB_DOCUMENT_READY_MSG_PART2}
            </p>
          {/if}
          {#if generatePdf}
            <p>
              {import.meta.env.VITE_PDF_DOCUMENT_READY_MSG_PART1}
              <a href="{API_ROOT_URL}/pdf/{document_request_key}"
                >{import.meta.env.VITE_PDF_DOCUMENT_READY_LINK_TXT}</a
              >
              {import.meta.env.VITE_PDF_DOCUMENT_READY_MSG_PART2}
            </p>
          {/if}
          {#if generateDocx}
            <p>
              {import.meta.env.VITE_DOCX_DOCUMENT_READY_MSG_PART1}
              <a href="{API_ROOT_URL}/docx/{document_request_key}"
                >{import.meta.env.VITE_DOCX_DOCUMENT_READY_LINK_TXT}</a
              >
              {import.meta.env.VITE_DOCX_DOCUMENT_READY_MSG_PART2}
            </p>
          {/if}
        </div>
      {/if}
    </div>
  </div>
</main>

<style>
  :global(body) {
    font-family: Arial, Helvetica, sans-serif;
    /* background-color: #f3f3f3; */
  }
  :global(*, *:before, *:after) {
    box-sizing: border-box;
  }
  :global(input[type='text'], input[type='select'], input[type='password'], input[type='number'], select) {
    padding: 5px;
    min-width: 30em;
  }
  .fields {
    margin: 2em 0;
  }
  .fields label {
    display: block;
    margin-top: 1em;
  }
  .forms {
    margin: 2em 5em 2em 10em;
  }
  main {
    display: flex;
  }
  .error {
    color: red;
  }
<<<<<<< HEAD
  .submit-button {
=======
  * :global(.submit-button) {
>>>>>>> 54c6e71c
    background-color: green;
    border: none;
    color: white;
    padding: 15px 30px;
    text-decoration: none;
    margin: 4px 2px;
    cursor: pointer;
  }
<<<<<<< HEAD
  .reset-button {
=======
  * :global(.reset-button) {
>>>>>>> 54c6e71c
    background-color: red;
    border: none;
    color: white;
    padding: 15px 30px;
    text-decoration: none;
    margin: 4px 2px;
    cursor: pointer;
  }
<<<<<<< HEAD
=======
  * :global(.lang0-codes-text-input) {
    display: flex;
    width: 100%;
    justify-content: center;
    align-items: center;
  }
  * :global(.circular-progress) {
    height: 24px;
    width: 24px;
  }
  .assembly-strategy-invisible {
    display: none;
  }
  .book-cell {
    display: flex;
    justify-content: left;
    align-items: center;
  }
>>>>>>> 54c6e71c
</style><|MERGE_RESOLUTION|>--- conflicted
+++ resolved
@@ -34,20 +34,11 @@
 
   let email: string | null = null
   let assemblyStrategy: AssemblyStrategy | null
-<<<<<<< HEAD
   let layoutForPrint: boolean | null = true
   let generatePdf: boolean | null
   let generateEpub: boolean | null
   let generateDocx: boolean | null
   let lang0Code: string = ''
-=======
-  let assemblyStrategyKind: string = LANGUAGE_BOOK_ORDER // Default to language book order since the UI is defaulted to print
-  let layoutForPrint: boolean = true
-  let generatePdf: boolean = false
-  let generateEpub: boolean = false
-  let generateDocx: boolean = false
-  let lang0NameAndCode: string = ''
->>>>>>> 54c6e71c
   let lang0ResourceTypes: string[] = []
   let lang0ResourceCodes: string[] = []
   let lang1NameAndCode: string = ''
@@ -151,17 +142,10 @@
     // than empty string if email is not provided by user.
     email = null
     layoutForPrint = true
-<<<<<<< HEAD
-    generatePdf = null
-    generateEpub = null
-    generateDocx = null
-    lang0Code = ''
-=======
     generatePdf = false
     generateEpub = false
     generateDocx = false
     lang0NameAndCode = ''
->>>>>>> 54c6e71c
     lang0ResourceTypes = []
     lang0ResourceCodes = []
     lang1NameAndCode = ''
@@ -486,40 +470,6 @@
                 return !otBooks.includes(element[0])
               })}
               <h3>{import.meta.env.VITE_LANG_1_RESOURCE_CODES_HEADER}</h3>
-<<<<<<< HEAD
-              {#each data as resourceCodeAndName}
-                <label>
-                  <input
-                    type="checkbox"
-                    bind:group={lang1ResourceCodes}
-                    name="lang1ResourceCodes"
-                    value={resourceCodeAndName[0]}
-                  />
-                  {resourceCodeAndName[1]}
-                </label>
-              {/each}
-            {:catch error}
-              <p class="error">{error.message}</p>
-            {/await}
-          </div>
-        {/if}
-        <!-- {#if !isEmpty(lang1Code) && lang1ResourceTypes?.length > 0 && lang1ResourceCodes?.length > 0}
-          <button disabled={showAnotherLang2} on:click|preventDefault={handleAddLang2}
-            >{import.meta.env.VITE_ADD_ANOTHER_LANGUAGE_BUTTON_TXT}</button
-          >
-        {/if} -->
-        <!-- {#if showAnotherLang2}
-          <div>
-            <h3>{import.meta.env.VITE_LANG_2_HEADER}</h3>
-            {#await getLang2CodesAndNames()}
-              <LoadingIndicator />
-            {:then data}
-              <select bind:value={lang2Code} name="lang2">
-                {#each data as value}
-                  <option value={value[0]}>{value[1]}</option>
-                {/each}
-              </select>
-=======
               <LayoutGrid>
                 <Cell>
                   <h3>Old Testament</h3>
@@ -550,7 +500,6 @@
                   {/each}
                 </Cell>
               </LayoutGrid>
->>>>>>> 54c6e71c
             {:catch error}
               <p class="error">{error.message}</p>
             {/await}
@@ -593,10 +542,6 @@
           <input type="text" name="email" id="email" bind:value={email} />
         </div>
         <div style="margin-top:3em">
-<<<<<<< HEAD
-          <button type="submit" class="submit-button">submit</button>
-          <button on:click|preventDefault={reset} class="reset-button">reset</button>
-=======
           <Button
             color="secondary"
             on:click={submit}
@@ -613,7 +558,6 @@
           >
             <Label>Reset</Label>
           </Button>
->>>>>>> 54c6e71c
         </div>
       </form>
 
@@ -697,11 +641,7 @@
   .error {
     color: red;
   }
-<<<<<<< HEAD
-  .submit-button {
-=======
   * :global(.submit-button) {
->>>>>>> 54c6e71c
     background-color: green;
     border: none;
     color: white;
@@ -710,11 +650,7 @@
     margin: 4px 2px;
     cursor: pointer;
   }
-<<<<<<< HEAD
-  .reset-button {
-=======
   * :global(.reset-button) {
->>>>>>> 54c6e71c
     background-color: red;
     border: none;
     color: white;
@@ -723,8 +659,6 @@
     margin: 4px 2px;
     cursor: pointer;
   }
-<<<<<<< HEAD
-=======
   * :global(.lang0-codes-text-input) {
     display: flex;
     width: 100%;
@@ -743,5 +677,4 @@
     justify-content: left;
     align-items: center;
   }
->>>>>>> 54c6e71c
 </style>